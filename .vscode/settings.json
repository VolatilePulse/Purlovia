{
    "files.exclude": {
        "**/__pycache__": true,
        "**/.pytest_cache": true,
        "**/.mypy_cache": true,
    },
    "python.testing.pytestArgs": [],
    "python.testing.unittestEnabled": false,
    "python.testing.nosetestsEnabled": false,
    "python.testing.pytestEnabled": true,
    "[python]": {
        "editor.formatOnSave": true,
        "editor.codeActionsOnSave": {
            "source.organizeImports": true
        }
    },
    "python.jediEnabled": false,
    "python.formatting.provider": "yapf",
    "python.linting.pylintEnabled": true,
    "python.linting.mypyEnabled": true,
    "python.linting.enabled": true,
    "python.linting.lintOnSave": true,
    "git.ignoreLimitWarning": true,

    "cSpell.words": [
<<<<<<< HEAD
        "DCSC",
        "Deque",
        "Dinos",
        "Posix",
        "Purlovia",
        "Tproxy",
        "Valguero",
        "asdict",
        "buildid",
        "cls",
        "deserialise",
        "functools",
        "isabs",
        "isnumeric",
=======
        "Tproxy",
        "asdict",
        "buildid",
        "consts",
        "deserialise",
        "functools",
>>>>>>> 2c048df9
        "klass",
        "mkdirs",
        "modid",
        "modutils",
        "mypy",
        "optionxform",
        "pydantic",
        "pylint",
        "pytest",
<<<<<<< HEAD
        "rsplit",
        "steamcmd",
        "uasset",
        "umap"
=======
        "steamcmd",
        "uasset",
        "umap",
        "xlocal"
>>>>>>> 2c048df9
    ]
}
<|MERGE_RESOLUTION|>--- conflicted
+++ resolved
@@ -23,29 +23,12 @@
     "git.ignoreLimitWarning": true,
 
     "cSpell.words": [
-<<<<<<< HEAD
-        "DCSC",
-        "Deque",
-        "Dinos",
-        "Posix",
-        "Purlovia",
-        "Tproxy",
-        "Valguero",
-        "asdict",
-        "buildid",
-        "cls",
-        "deserialise",
-        "functools",
-        "isabs",
-        "isnumeric",
-=======
         "Tproxy",
         "asdict",
         "buildid",
         "consts",
         "deserialise",
         "functools",
->>>>>>> 2c048df9
         "klass",
         "mkdirs",
         "modid",
@@ -55,16 +38,9 @@
         "pydantic",
         "pylint",
         "pytest",
-<<<<<<< HEAD
-        "rsplit",
-        "steamcmd",
-        "uasset",
-        "umap"
-=======
         "steamcmd",
         "uasset",
         "umap",
         "xlocal"
->>>>>>> 2c048df9
     ]
-}
+}